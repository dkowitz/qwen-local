--- conflicted
+++ resolved
@@ -40,35 +40,39 @@
   });
 
   describe('execute', () => {
-    it('should return WEB_FETCH_NO_URL_IN_PROMPT when no URL is in the prompt for fallback', async () => {
-      vi.spyOn(fetchUtils, 'isPrivateIp').mockReturnValue(true);
+    it('should throw validation error when url parameter is missing', async () => {
       const tool = new WebFetchTool(mockConfig);
       const params = { prompt: 'no url here' };
+      /* @ts-expect-error - we are testing validation */
       expect(() => tool.build(params)).toThrow(
-        "The 'prompt' must contain at least one valid URL (starting with http:// or https://).",
+        "params must have required property 'url'",
       );
     });
 
-    it('should return WEB_FETCH_FALLBACK_FAILED on fallback fetch failure', async () => {
+    it('should return WEB_FETCH_FALLBACK_FAILED on fetch failure', async () => {
       vi.spyOn(fetchUtils, 'isPrivateIp').mockReturnValue(true);
       vi.spyOn(fetchUtils, 'fetchWithTimeout').mockRejectedValue(
         new Error('fetch failed'),
       );
       const tool = new WebFetchTool(mockConfig);
-      const params = { prompt: 'fetch https://private.ip' };
+      const params = { url: 'https://private.ip', prompt: 'summarize this' };
       const invocation = tool.build(params);
       const result = await invocation.execute(new AbortController().signal);
       expect(result.error?.type).toBe(ToolErrorType.WEB_FETCH_FALLBACK_FAILED);
     });
 
-    it('should return WEB_FETCH_PROCESSING_ERROR on general processing failure', async () => {
+    it('should return WEB_FETCH_FALLBACK_FAILED on API processing failure', async () => {
       vi.spyOn(fetchUtils, 'isPrivateIp').mockReturnValue(false);
+      vi.spyOn(fetchUtils, 'fetchWithTimeout').mockResolvedValue({
+        ok: true,
+        text: () => Promise.resolve('<html><body>Test content</body></html>'),
+      } as Response);
       mockGenerateContent.mockRejectedValue(new Error('API error'));
       const tool = new WebFetchTool(mockConfig);
-      const params = { prompt: 'fetch https://public.ip' };
+      const params = { url: 'https://public.ip', prompt: 'summarize this' };
       const invocation = tool.build(params);
       const result = await invocation.execute(new AbortController().signal);
-      expect(result.error?.type).toBe(ToolErrorType.WEB_FETCH_PROCESSING_ERROR);
+      expect(result.error?.type).toBe(ToolErrorType.WEB_FETCH_FALLBACK_FAILED);
     });
   });
 
@@ -116,7 +120,6 @@
     });
 
     it('should return false if approval mode is AUTO_EDIT', async () => {
-<<<<<<< HEAD
       const tool = new WebFetchTool({
         ...mockConfig,
         getApprovalMode: () => ApprovalMode.AUTO_EDIT,
@@ -125,13 +128,6 @@
         url: 'https://example.com',
         prompt: 'summarize this page',
       };
-=======
-      vi.spyOn(mockConfig, 'getApprovalMode').mockReturnValue(
-        ApprovalMode.AUTO_EDIT,
-      );
-      const tool = new WebFetchTool(mockConfig);
-      const params = { prompt: 'fetch https://example.com' };
->>>>>>> 76553622
       const invocation = tool.build(params);
       const confirmationDetails = await invocation.shouldConfirmExecute(
         new AbortController().signal,
@@ -141,20 +137,16 @@
     });
 
     it('should call setApprovalMode when onConfirm is called with ProceedAlways', async () => {
-<<<<<<< HEAD
       const setApprovalMode = vi.fn();
-      const tool = new WebFetchTool({
+      const testConfig = {
         ...mockConfig,
         setApprovalMode,
-      } as unknown as Config);
+      } as unknown as Config;
+      const tool = new WebFetchTool(testConfig);
       const params = {
         url: 'https://example.com',
         prompt: 'summarize this page',
       };
-=======
-      const tool = new WebFetchTool(mockConfig);
-      const params = { prompt: 'fetch https://example.com' };
->>>>>>> 76553622
       const invocation = tool.build(params);
       const confirmationDetails = await invocation.shouldConfirmExecute(
         new AbortController().signal,
@@ -170,9 +162,7 @@
         );
       }
 
-      expect(mockConfig.setApprovalMode).toHaveBeenCalledWith(
-        ApprovalMode.AUTO_EDIT,
-      );
+      expect(setApprovalMode).toHaveBeenCalledWith(ApprovalMode.AUTO_EDIT);
     });
   });
 });