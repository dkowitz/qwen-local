/**
 * @license
 * Copyright 2025 Google LLC
 * SPDX-License-Identifier: Apache-2.0
 */

import { describe, it, expect, vi, beforeEach, afterEach } from 'vitest';
<<<<<<< HEAD
import {
  validateNonInteractiveAuth,
  NonInteractiveConfig,
} from './validateNonInterActiveAuth.js';
import { AuthType } from '@qwen-code/qwen-code-core';
=======
import type { NonInteractiveConfig } from './validateNonInterActiveAuth.js';
import { validateNonInteractiveAuth } from './validateNonInterActiveAuth.js';
import { AuthType } from '@google/gemini-cli-core';
>>>>>>> 76553622
import * as auth from './config/auth.js';

describe('validateNonInterActiveAuth', () => {
  let originalEnvGeminiApiKey: string | undefined;
  let originalEnvVertexAi: string | undefined;
  let originalEnvGcp: string | undefined;
  let originalEnvOpenAiApiKey: string | undefined;
  let consoleErrorSpy: ReturnType<typeof vi.spyOn>;
  let processExitSpy: ReturnType<typeof vi.spyOn>;
  let refreshAuthMock: jest.MockedFunction<
    (authType: AuthType) => Promise<unknown>
  >;

  beforeEach(() => {
    originalEnvGeminiApiKey = process.env['GEMINI_API_KEY'];
    originalEnvVertexAi = process.env['GOOGLE_GENAI_USE_VERTEXAI'];
    originalEnvGcp = process.env['GOOGLE_GENAI_USE_GCA'];
<<<<<<< HEAD
    originalEnvOpenAiApiKey = process.env['OPENAI_API_KEY'];
    delete process.env['GEMINI_API_KEY'];
    delete process.env['GOOGLE_GENAI_USE_VERTEXAI'];
    delete process.env['GOOGLE_GENAI_USE_GCA'];
    delete process.env['OPENAI_API_KEY'];
=======
    delete process.env['GEMINI_API_KEY'];
    delete process.env['GOOGLE_GENAI_USE_VERTEXAI'];
    delete process.env['GOOGLE_GENAI_USE_GCA'];
>>>>>>> 76553622
    consoleErrorSpy = vi.spyOn(console, 'error').mockImplementation(() => {});
    processExitSpy = vi.spyOn(process, 'exit').mockImplementation((code) => {
      throw new Error(`process.exit(${code}) called`);
    });
    refreshAuthMock = vi.fn().mockResolvedValue('refreshed');
  });

  afterEach(() => {
    if (originalEnvGeminiApiKey !== undefined) {
      process.env['GEMINI_API_KEY'] = originalEnvGeminiApiKey;
    } else {
      delete process.env['GEMINI_API_KEY'];
    }
    if (originalEnvVertexAi !== undefined) {
      process.env['GOOGLE_GENAI_USE_VERTEXAI'] = originalEnvVertexAi;
    } else {
      delete process.env['GOOGLE_GENAI_USE_VERTEXAI'];
    }
    if (originalEnvGcp !== undefined) {
      process.env['GOOGLE_GENAI_USE_GCA'] = originalEnvGcp;
    } else {
      delete process.env['GOOGLE_GENAI_USE_GCA'];
<<<<<<< HEAD
    }
    if (originalEnvOpenAiApiKey !== undefined) {
      process.env['OPENAI_API_KEY'] = originalEnvOpenAiApiKey;
    } else {
      delete process.env['OPENAI_API_KEY'];
=======
>>>>>>> 76553622
    }
    vi.restoreAllMocks();
  });

  it('exits if no auth type is configured or env vars set', async () => {
    const nonInteractiveConfig: NonInteractiveConfig = {
      refreshAuth: refreshAuthMock,
    };
    try {
      await validateNonInteractiveAuth(
        undefined,
        undefined,
        nonInteractiveConfig,
      );
      expect.fail('Should have exited');
    } catch (e) {
      expect((e as Error).message).toContain('process.exit(1) called');
    }
    expect(consoleErrorSpy).toHaveBeenCalledWith(
      expect.stringContaining('Please set an Auth method'),
    );
    expect(processExitSpy).toHaveBeenCalledWith(1);
  });

  it('uses LOGIN_WITH_GOOGLE if GOOGLE_GENAI_USE_GCA is set', async () => {
    process.env['GOOGLE_GENAI_USE_GCA'] = 'true';
    const nonInteractiveConfig: NonInteractiveConfig = {
      refreshAuth: refreshAuthMock,
    };
    await validateNonInteractiveAuth(
      undefined,
      undefined,
      nonInteractiveConfig,
    );
    expect(refreshAuthMock).toHaveBeenCalledWith(AuthType.LOGIN_WITH_GOOGLE);
  });

  it('uses USE_GEMINI if GEMINI_API_KEY is set', async () => {
    process.env['GEMINI_API_KEY'] = 'fake-key';
    const nonInteractiveConfig: NonInteractiveConfig = {
      refreshAuth: refreshAuthMock,
    };
    await validateNonInteractiveAuth(
      undefined,
      undefined,
      nonInteractiveConfig,
    );
    expect(refreshAuthMock).toHaveBeenCalledWith(AuthType.USE_GEMINI);
  });

  it('uses USE_OPENAI if OPENAI_API_KEY is set', async () => {
    process.env['OPENAI_API_KEY'] = 'fake-openai-key';
    const nonInteractiveConfig: NonInteractiveConfig = {
      refreshAuth: refreshAuthMock,
    };
    await validateNonInteractiveAuth(
      undefined,
      undefined,
      nonInteractiveConfig,
    );
    expect(refreshAuthMock).toHaveBeenCalledWith(AuthType.USE_OPENAI);
  });

  it('uses USE_VERTEX_AI if GOOGLE_GENAI_USE_VERTEXAI is true (with GOOGLE_CLOUD_PROJECT and GOOGLE_CLOUD_LOCATION)', async () => {
    process.env['GOOGLE_GENAI_USE_VERTEXAI'] = 'true';
    process.env['GOOGLE_CLOUD_PROJECT'] = 'test-project';
    process.env['GOOGLE_CLOUD_LOCATION'] = 'us-central1';
    const nonInteractiveConfig: NonInteractiveConfig = {
      refreshAuth: refreshAuthMock,
    };
    await validateNonInteractiveAuth(
      undefined,
      undefined,
      nonInteractiveConfig,
    );
    expect(refreshAuthMock).toHaveBeenCalledWith(AuthType.USE_VERTEX_AI);
  });

  it('uses USE_VERTEX_AI if GOOGLE_GENAI_USE_VERTEXAI is true and GOOGLE_API_KEY is set', async () => {
    process.env['GOOGLE_GENAI_USE_VERTEXAI'] = 'true';
    process.env['GOOGLE_API_KEY'] = 'vertex-api-key';
    const nonInteractiveConfig: NonInteractiveConfig = {
      refreshAuth: refreshAuthMock,
    };
    await validateNonInteractiveAuth(
      undefined,
      undefined,
      nonInteractiveConfig,
    );
    expect(refreshAuthMock).toHaveBeenCalledWith(AuthType.USE_VERTEX_AI);
  });

  it('uses LOGIN_WITH_GOOGLE if GOOGLE_GENAI_USE_GCA is set, even with other env vars', async () => {
    process.env['GOOGLE_GENAI_USE_GCA'] = 'true';
    process.env['GEMINI_API_KEY'] = 'fake-key';
    process.env['GOOGLE_GENAI_USE_VERTEXAI'] = 'true';
    process.env['GOOGLE_CLOUD_PROJECT'] = 'test-project';
    process.env['GOOGLE_CLOUD_LOCATION'] = 'us-central1';
    const nonInteractiveConfig: NonInteractiveConfig = {
      refreshAuth: refreshAuthMock,
    };
    await validateNonInteractiveAuth(
      undefined,
      undefined,
      nonInteractiveConfig,
    );
    expect(refreshAuthMock).toHaveBeenCalledWith(AuthType.LOGIN_WITH_GOOGLE);
  });

  it('uses USE_VERTEX_AI if both GEMINI_API_KEY and GOOGLE_GENAI_USE_VERTEXAI are set', async () => {
    process.env['GEMINI_API_KEY'] = 'fake-key';
    process.env['GOOGLE_GENAI_USE_VERTEXAI'] = 'true';
    process.env['GOOGLE_CLOUD_PROJECT'] = 'test-project';
    process.env['GOOGLE_CLOUD_LOCATION'] = 'us-central1';
    const nonInteractiveConfig: NonInteractiveConfig = {
      refreshAuth: refreshAuthMock,
    };
    await validateNonInteractiveAuth(
      undefined,
      undefined,
      nonInteractiveConfig,
    );
    expect(refreshAuthMock).toHaveBeenCalledWith(AuthType.USE_VERTEX_AI);
  });

  it('uses USE_GEMINI if GOOGLE_GENAI_USE_VERTEXAI is false, GEMINI_API_KEY is set, and project/location are available', async () => {
    process.env['GOOGLE_GENAI_USE_VERTEXAI'] = 'false';
    process.env['GEMINI_API_KEY'] = 'fake-key';
    process.env['GOOGLE_CLOUD_PROJECT'] = 'test-project';
    process.env['GOOGLE_CLOUD_LOCATION'] = 'us-central1';
    const nonInteractiveConfig: NonInteractiveConfig = {
      refreshAuth: refreshAuthMock,
    };
    await validateNonInteractiveAuth(
      undefined,
      undefined,
      nonInteractiveConfig,
    );
    expect(refreshAuthMock).toHaveBeenCalledWith(AuthType.USE_GEMINI);
  });

  it('uses configuredAuthType if provided', async () => {
    // Set required env var for USE_GEMINI
    process.env['GEMINI_API_KEY'] = 'fake-key';
    const nonInteractiveConfig: NonInteractiveConfig = {
      refreshAuth: refreshAuthMock,
    };
    await validateNonInteractiveAuth(
      AuthType.USE_GEMINI,
      undefined,
      nonInteractiveConfig,
    );
    expect(refreshAuthMock).toHaveBeenCalledWith(AuthType.USE_GEMINI);
  });

  it('exits if validateAuthMethod returns error', async () => {
    // Mock validateAuthMethod to return error
    vi.spyOn(auth, 'validateAuthMethod').mockReturnValue('Auth error!');
    const nonInteractiveConfig: NonInteractiveConfig = {
      refreshAuth: refreshAuthMock,
    };
    try {
      await validateNonInteractiveAuth(
        AuthType.USE_GEMINI,
        undefined,
        nonInteractiveConfig,
      );
      expect.fail('Should have exited');
    } catch (e) {
      expect((e as Error).message).toContain('process.exit(1) called');
    }
    expect(consoleErrorSpy).toHaveBeenCalledWith('Auth error!');
    expect(processExitSpy).toHaveBeenCalledWith(1);
  });

  it('skips validation if useExternalAuth is true', async () => {
    // Mock validateAuthMethod to return error to ensure it's not being called
    const validateAuthMethodSpy = vi
      .spyOn(auth, 'validateAuthMethod')
      .mockReturnValue('Auth error!');
    const nonInteractiveConfig: NonInteractiveConfig = {
      refreshAuth: refreshAuthMock,
    };

    // Even with an invalid auth type, it should not exit
    // because validation is skipped.
    await validateNonInteractiveAuth(
      'invalid-auth-type' as AuthType,
      true, // useExternalAuth = true
      nonInteractiveConfig,
    );

    expect(validateAuthMethodSpy).not.toHaveBeenCalled();
    expect(consoleErrorSpy).not.toHaveBeenCalled();
    expect(processExitSpy).not.toHaveBeenCalled();
    // We still expect refreshAuth to be called with the (invalid) type
    expect(refreshAuthMock).toHaveBeenCalledWith('invalid-auth-type');
  });
});<|MERGE_RESOLUTION|>--- conflicted
+++ resolved
@@ -4,18 +4,18 @@
  * SPDX-License-Identifier: Apache-2.0
  */
 
-import { describe, it, expect, vi, beforeEach, afterEach } from 'vitest';
-<<<<<<< HEAD
 import {
-  validateNonInteractiveAuth,
-  NonInteractiveConfig,
-} from './validateNonInterActiveAuth.js';
-import { AuthType } from '@qwen-code/qwen-code-core';
-=======
+  describe,
+  it,
+  expect,
+  vi,
+  beforeEach,
+  afterEach,
+  type MockedFunction,
+} from 'vitest';
 import type { NonInteractiveConfig } from './validateNonInterActiveAuth.js';
 import { validateNonInteractiveAuth } from './validateNonInterActiveAuth.js';
-import { AuthType } from '@google/gemini-cli-core';
->>>>>>> 76553622
+import { AuthType } from '@qwen-code/qwen-code-core';
 import * as auth from './config/auth.js';
 
 describe('validateNonInterActiveAuth', () => {
@@ -25,25 +25,17 @@
   let originalEnvOpenAiApiKey: string | undefined;
   let consoleErrorSpy: ReturnType<typeof vi.spyOn>;
   let processExitSpy: ReturnType<typeof vi.spyOn>;
-  let refreshAuthMock: jest.MockedFunction<
-    (authType: AuthType) => Promise<unknown>
-  >;
+  let refreshAuthMock: MockedFunction<(authType: AuthType) => Promise<unknown>>;
 
   beforeEach(() => {
     originalEnvGeminiApiKey = process.env['GEMINI_API_KEY'];
     originalEnvVertexAi = process.env['GOOGLE_GENAI_USE_VERTEXAI'];
     originalEnvGcp = process.env['GOOGLE_GENAI_USE_GCA'];
-<<<<<<< HEAD
     originalEnvOpenAiApiKey = process.env['OPENAI_API_KEY'];
     delete process.env['GEMINI_API_KEY'];
     delete process.env['GOOGLE_GENAI_USE_VERTEXAI'];
     delete process.env['GOOGLE_GENAI_USE_GCA'];
     delete process.env['OPENAI_API_KEY'];
-=======
-    delete process.env['GEMINI_API_KEY'];
-    delete process.env['GOOGLE_GENAI_USE_VERTEXAI'];
-    delete process.env['GOOGLE_GENAI_USE_GCA'];
->>>>>>> 76553622
     consoleErrorSpy = vi.spyOn(console, 'error').mockImplementation(() => {});
     processExitSpy = vi.spyOn(process, 'exit').mockImplementation((code) => {
       throw new Error(`process.exit(${code}) called`);
@@ -66,14 +58,11 @@
       process.env['GOOGLE_GENAI_USE_GCA'] = originalEnvGcp;
     } else {
       delete process.env['GOOGLE_GENAI_USE_GCA'];
-<<<<<<< HEAD
     }
     if (originalEnvOpenAiApiKey !== undefined) {
       process.env['OPENAI_API_KEY'] = originalEnvOpenAiApiKey;
     } else {
       delete process.env['OPENAI_API_KEY'];
-=======
->>>>>>> 76553622
     }
     vi.restoreAllMocks();
   });
