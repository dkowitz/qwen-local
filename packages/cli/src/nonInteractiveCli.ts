/**
 * @license
 * Copyright 2025 Google LLC
 * SPDX-License-Identifier: Apache-2.0
 */

import {
  Config,
  ToolCallRequestInfo,
  executeToolCall,
  ToolRegistry,
  shutdownTelemetry,
  isTelemetrySdkInitialized,
  GeminiEventType,
  ToolErrorType,
<<<<<<< HEAD
} from '@qwen-code/qwen-code-core';
=======
  parseAndFormatApiError,
} from '@google/gemini-cli-core';
>>>>>>> 25821739
import { Content, Part, FunctionCall } from '@google/genai';

import { ConsolePatcher } from './ui/utils/ConsolePatcher.js';

export async function runNonInteractive(
  config: Config,
  input: string,
  prompt_id: string,
): Promise<void> {
  const consolePatcher = new ConsolePatcher({
    stderr: true,
    debugMode: config.getDebugMode(),
  });

  try {
    consolePatcher.patch();
    // Handle EPIPE errors when the output is piped to a command that closes early.
    process.stdout.on('error', (err: NodeJS.ErrnoException) => {
      if (err.code === 'EPIPE') {
        // Exit gracefully if the pipe is closed.
        process.exit(0);
      }
    });

    const geminiClient = config.getGeminiClient();
    const toolRegistry: ToolRegistry = await config.getToolRegistry();

    const abortController = new AbortController();
    let currentMessages: Content[] = [
      { role: 'user', parts: [{ text: input }] },
    ];
    let turnCount = 0;
    while (true) {
      turnCount++;
      if (
        config.getMaxSessionTurns() >= 0 &&
        turnCount > config.getMaxSessionTurns()
      ) {
        console.error(
          '\n Reached max session turns for this session. Increase the number of turns by specifying maxSessionTurns in settings.json.',
        );
        return;
      }
      const functionCalls: FunctionCall[] = [];

      const responseStream = geminiClient.sendMessageStream(
        currentMessages[0]?.parts || [],
        abortController.signal,
        prompt_id,
      );

      for await (const event of responseStream) {
        if (abortController.signal.aborted) {
          console.error('Operation cancelled.');
          return;
        }

        if (event.type === GeminiEventType.Content) {
          process.stdout.write(event.value);
        } else if (event.type === GeminiEventType.ToolCallRequest) {
          const toolCallRequest = event.value;
          const fc: FunctionCall = {
            name: toolCallRequest.name,
            args: toolCallRequest.args,
            id: toolCallRequest.callId,
          };
          functionCalls.push(fc);
        }
      }

      if (functionCalls.length > 0) {
        const toolResponseParts: Part[] = [];

        for (const fc of functionCalls) {
          const callId = fc.id ?? `${fc.name}-${Date.now()}`;
          const requestInfo: ToolCallRequestInfo = {
            callId,
            name: fc.name as string,
            args: (fc.args ?? {}) as Record<string, unknown>,
            isClientInitiated: false,
            prompt_id,
          };

          const toolResponse = await executeToolCall(
            config,
            requestInfo,
            toolRegistry,
            abortController.signal,
          );

          if (toolResponse.error) {
            console.error(
              `Error executing tool ${fc.name}: ${toolResponse.resultDisplay || toolResponse.error.message}`,
            );
            if (toolResponse.errorType === ToolErrorType.UNHANDLED_EXCEPTION)
              process.exit(1);
          }

          if (toolResponse.responseParts) {
            const parts = Array.isArray(toolResponse.responseParts)
              ? toolResponse.responseParts
              : [toolResponse.responseParts];
            for (const part of parts) {
              if (typeof part === 'string') {
                toolResponseParts.push({ text: part });
              } else if (part) {
                toolResponseParts.push(part);
              }
            }
          }
        }
        currentMessages = [{ role: 'user', parts: toolResponseParts }];
      } else {
        process.stdout.write('\n'); // Ensure a final newline
        return;
      }
    }
  } catch (error) {
    console.error(
      parseAndFormatApiError(
        error,
        config.getContentGeneratorConfig()?.authType,
      ),
    );
    process.exit(1);
  } finally {
    consolePatcher.cleanup();
    if (isTelemetrySdkInitialized()) {
      await shutdownTelemetry(config);
    }
  }
}<|MERGE_RESOLUTION|>--- conflicted
+++ resolved
@@ -13,12 +13,8 @@
   isTelemetrySdkInitialized,
   GeminiEventType,
   ToolErrorType,
-<<<<<<< HEAD
+  parseAndFormatApiError,
 } from '@qwen-code/qwen-code-core';
-=======
-  parseAndFormatApiError,
-} from '@google/gemini-cli-core';
->>>>>>> 25821739
 import { Content, Part, FunctionCall } from '@google/genai';
 
 import { ConsolePatcher } from './ui/utils/ConsolePatcher.js';
