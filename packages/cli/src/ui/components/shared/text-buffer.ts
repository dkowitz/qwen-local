/**
 * @license
 * Copyright 2025 Google LLC
 * SPDX-License-Identifier: Apache-2.0
 */

import { spawnSync } from 'node:child_process';
import fs from 'node:fs';
import os from 'node:os';
import pathMod from 'node:path';
import { useState, useCallback, useEffect, useMemo, useReducer } from 'react';
import stringWidth from 'string-width';
<<<<<<< HEAD
import { unescapePath } from '@qwen-code/qwen-code-core';
import { toCodePoints, cpLen, cpSlice } from '../../utils/textUtils.js';
import { handleVimAction, VimAction } from './vim-buffer-actions.js';
=======
import { unescapePath } from '@google/gemini-cli-core';
import {
  toCodePoints,
  cpLen,
  cpSlice,
  stripUnsafeCharacters,
} from '../../utils/textUtils.js';
import type { VimAction } from './vim-buffer-actions.js';
import { handleVimAction } from './vim-buffer-actions.js';
>>>>>>> 76553622

export type Direction =
  | 'left'
  | 'right'
  | 'up'
  | 'down'
  | 'wordLeft'
  | 'wordRight'
  | 'home'
  | 'end';

// Simple helper for word‑wise ops.
function isWordChar(ch: string | undefined): boolean {
  if (ch === undefined) {
    return false;
  }
  return !/[\s,.;!?]/.test(ch);
}

// Helper functions for line-based word navigation
export const isWordCharStrict = (char: string): boolean =>
  /[\w\p{L}\p{N}]/u.test(char); // Matches a single character that is any Unicode letter, any Unicode number, or an underscore

export const isWhitespace = (char: string): boolean => /\s/.test(char);

// Check if a character is a combining mark (only diacritics for now)
export const isCombiningMark = (char: string): boolean => /\p{M}/u.test(char);

// Check if a character should be considered part of a word (including combining marks)
export const isWordCharWithCombining = (char: string): boolean =>
  isWordCharStrict(char) || isCombiningMark(char);

// Get the script of a character (simplified for common scripts)
export const getCharScript = (char: string): string => {
  if (/[\p{Script=Latin}]/u.test(char)) return 'latin'; // All Latin script chars including diacritics
  if (/[\p{Script=Han}]/u.test(char)) return 'han'; // Chinese
  if (/[\p{Script=Arabic}]/u.test(char)) return 'arabic';
  if (/[\p{Script=Hiragana}]/u.test(char)) return 'hiragana';
  if (/[\p{Script=Katakana}]/u.test(char)) return 'katakana';
  if (/[\p{Script=Cyrillic}]/u.test(char)) return 'cyrillic';
  return 'other';
};

// Check if two characters are from different scripts (indicating word boundary)
export const isDifferentScript = (char1: string, char2: string): boolean => {
  if (!isWordCharStrict(char1) || !isWordCharStrict(char2)) return false;
  return getCharScript(char1) !== getCharScript(char2);
};

// Find next word start within a line, starting from col
export const findNextWordStartInLine = (
  line: string,
  col: number,
): number | null => {
  const chars = toCodePoints(line);
  let i = col;

  if (i >= chars.length) return null;

  const currentChar = chars[i];

  // Skip current word/sequence based on character type
  if (isWordCharStrict(currentChar)) {
    while (i < chars.length && isWordCharWithCombining(chars[i])) {
      // Check for script boundary - if next character is from different script, stop here
      if (
        i + 1 < chars.length &&
        isWordCharStrict(chars[i + 1]) &&
        isDifferentScript(chars[i], chars[i + 1])
      ) {
        i++; // Include current character
        break; // Stop at script boundary
      }
      i++;
    }
  } else if (!isWhitespace(currentChar)) {
    while (
      i < chars.length &&
      !isWordCharStrict(chars[i]) &&
      !isWhitespace(chars[i])
    ) {
      i++;
    }
  }

  // Skip whitespace
  while (i < chars.length && isWhitespace(chars[i])) {
    i++;
  }

  return i < chars.length ? i : null;
};

// Find previous word start within a line
export const findPrevWordStartInLine = (
  line: string,
  col: number,
): number | null => {
  const chars = toCodePoints(line);
  let i = col;

  if (i <= 0) return null;

  i--;

  // Skip whitespace moving backwards
  while (i >= 0 && isWhitespace(chars[i])) {
    i--;
  }

  if (i < 0) return null;

  if (isWordCharStrict(chars[i])) {
    // We're in a word, move to its beginning
    while (i >= 0 && isWordCharStrict(chars[i])) {
      // Check for script boundary - if previous character is from different script, stop here
      if (
        i - 1 >= 0 &&
        isWordCharStrict(chars[i - 1]) &&
        isDifferentScript(chars[i], chars[i - 1])
      ) {
        return i; // Return current position at script boundary
      }
      i--;
    }
    return i + 1;
  } else {
    // We're in punctuation, move to its beginning
    while (i >= 0 && !isWordCharStrict(chars[i]) && !isWhitespace(chars[i])) {
      i--;
    }
    return i + 1;
  }
};

// Find word end within a line
export const findWordEndInLine = (line: string, col: number): number | null => {
  const chars = toCodePoints(line);
  let i = col;

  // If we're already at the end of a word (including punctuation sequences), advance to next word
  // This includes both regular word endings and script boundaries
  const atEndOfWordChar =
    i < chars.length &&
    isWordCharWithCombining(chars[i]) &&
    (i + 1 >= chars.length ||
      !isWordCharWithCombining(chars[i + 1]) ||
      (isWordCharStrict(chars[i]) &&
        i + 1 < chars.length &&
        isWordCharStrict(chars[i + 1]) &&
        isDifferentScript(chars[i], chars[i + 1])));

  const atEndOfPunctuation =
    i < chars.length &&
    !isWordCharWithCombining(chars[i]) &&
    !isWhitespace(chars[i]) &&
    (i + 1 >= chars.length ||
      isWhitespace(chars[i + 1]) ||
      isWordCharWithCombining(chars[i + 1]));

  if (atEndOfWordChar || atEndOfPunctuation) {
    // We're at the end of a word or punctuation sequence, move forward to find next word
    i++;
    // Skip whitespace to find next word or punctuation
    while (i < chars.length && isWhitespace(chars[i])) {
      i++;
    }
  }

  // If we're not on a word character, find the next word or punctuation sequence
  if (i < chars.length && !isWordCharWithCombining(chars[i])) {
    // Skip whitespace to find next word or punctuation
    while (i < chars.length && isWhitespace(chars[i])) {
      i++;
    }
  }

  // Move to end of current word (including combining marks, but stop at script boundaries)
  let foundWord = false;
  let lastBaseCharPos = -1;

  if (i < chars.length && isWordCharWithCombining(chars[i])) {
    // Handle word characters
    while (i < chars.length && isWordCharWithCombining(chars[i])) {
      foundWord = true;

      // Track the position of the last base character (not combining mark)
      if (isWordCharStrict(chars[i])) {
        lastBaseCharPos = i;
      }

      // Check if next character is from a different script (word boundary)
      if (
        i + 1 < chars.length &&
        isWordCharStrict(chars[i + 1]) &&
        isDifferentScript(chars[i], chars[i + 1])
      ) {
        i++; // Include current character
        if (isWordCharStrict(chars[i - 1])) {
          lastBaseCharPos = i - 1;
        }
        break; // Stop at script boundary
      }

      i++;
    }
  } else if (i < chars.length && !isWhitespace(chars[i])) {
    // Handle punctuation sequences (like ████)
    while (
      i < chars.length &&
      !isWordCharStrict(chars[i]) &&
      !isWhitespace(chars[i])
    ) {
      foundWord = true;
      lastBaseCharPos = i;
      i++;
    }
  }

  // Only return a position if we actually found a word
  // Return the position of the last base character, not combining marks
  if (foundWord && lastBaseCharPos >= col) {
    return lastBaseCharPos;
  }

  return null;
};

// Find next word across lines
export const findNextWordAcrossLines = (
  lines: string[],
  cursorRow: number,
  cursorCol: number,
  searchForWordStart: boolean,
): { row: number; col: number } | null => {
  // First try current line
  const currentLine = lines[cursorRow] || '';
  const colInCurrentLine = searchForWordStart
    ? findNextWordStartInLine(currentLine, cursorCol)
    : findWordEndInLine(currentLine, cursorCol);

  if (colInCurrentLine !== null) {
    return { row: cursorRow, col: colInCurrentLine };
  }

  // Search subsequent lines
  for (let row = cursorRow + 1; row < lines.length; row++) {
    const line = lines[row] || '';
    const chars = toCodePoints(line);

    // For empty lines, if we haven't found any words yet, return the empty line
    if (chars.length === 0) {
      // Check if there are any words in remaining lines
      let hasWordsInLaterLines = false;
      for (let laterRow = row + 1; laterRow < lines.length; laterRow++) {
        const laterLine = lines[laterRow] || '';
        const laterChars = toCodePoints(laterLine);
        let firstNonWhitespace = 0;
        while (
          firstNonWhitespace < laterChars.length &&
          isWhitespace(laterChars[firstNonWhitespace])
        ) {
          firstNonWhitespace++;
        }
        if (firstNonWhitespace < laterChars.length) {
          hasWordsInLaterLines = true;
          break;
        }
      }

      // If no words in later lines, return the empty line
      if (!hasWordsInLaterLines) {
        return { row, col: 0 };
      }
      continue;
    }

    // Find first non-whitespace
    let firstNonWhitespace = 0;
    while (
      firstNonWhitespace < chars.length &&
      isWhitespace(chars[firstNonWhitespace])
    ) {
      firstNonWhitespace++;
    }

    if (firstNonWhitespace < chars.length) {
      if (searchForWordStart) {
        return { row, col: firstNonWhitespace };
      } else {
        // For word end, find the end of the first word
        const endCol = findWordEndInLine(line, firstNonWhitespace);
        if (endCol !== null) {
          return { row, col: endCol };
        }
      }
    }
  }

  return null;
};

// Find previous word across lines
export const findPrevWordAcrossLines = (
  lines: string[],
  cursorRow: number,
  cursorCol: number,
): { row: number; col: number } | null => {
  // First try current line
  const currentLine = lines[cursorRow] || '';
  const colInCurrentLine = findPrevWordStartInLine(currentLine, cursorCol);

  if (colInCurrentLine !== null) {
    return { row: cursorRow, col: colInCurrentLine };
  }

  // Search previous lines
  for (let row = cursorRow - 1; row >= 0; row--) {
    const line = lines[row] || '';
    const chars = toCodePoints(line);

    if (chars.length === 0) continue;

    // Find last word start
    let lastWordStart = chars.length;
    while (lastWordStart > 0 && isWhitespace(chars[lastWordStart - 1])) {
      lastWordStart--;
    }

    if (lastWordStart > 0) {
      // Find start of this word
      const wordStart = findPrevWordStartInLine(line, lastWordStart);
      if (wordStart !== null) {
        return { row, col: wordStart };
      }
    }
  }

  return null;
};

// Helper functions for vim line operations
export const getPositionFromOffsets = (
  startOffset: number,
  endOffset: number,
  lines: string[],
) => {
  let offset = 0;
  let startRow = 0;
  let startCol = 0;
  let endRow = 0;
  let endCol = 0;

  // Find start position
  for (let i = 0; i < lines.length; i++) {
    const lineLength = lines[i].length + 1; // +1 for newline
    if (offset + lineLength > startOffset) {
      startRow = i;
      startCol = startOffset - offset;
      break;
    }
    offset += lineLength;
  }

  // Find end position
  offset = 0;
  for (let i = 0; i < lines.length; i++) {
    const lineLength = lines[i].length + (i < lines.length - 1 ? 1 : 0); // +1 for newline except last line
    if (offset + lineLength >= endOffset) {
      endRow = i;
      endCol = endOffset - offset;
      break;
    }
    offset += lineLength;
  }

  return { startRow, startCol, endRow, endCol };
};

export const getLineRangeOffsets = (
  startRow: number,
  lineCount: number,
  lines: string[],
) => {
  let startOffset = 0;

  // Calculate start offset
  for (let i = 0; i < startRow; i++) {
    startOffset += lines[i].length + 1; // +1 for newline
  }

  // Calculate end offset
  let endOffset = startOffset;
  for (let i = 0; i < lineCount; i++) {
    const lineIndex = startRow + i;
    if (lineIndex < lines.length) {
      endOffset += lines[lineIndex].length;
      if (lineIndex < lines.length - 1) {
        endOffset += 1; // +1 for newline
      }
    }
  }

  return { startOffset, endOffset };
};

export const replaceRangeInternal = (
  state: TextBufferState,
  startRow: number,
  startCol: number,
  endRow: number,
  endCol: number,
  text: string,
): TextBufferState => {
  const currentLine = (row: number) => state.lines[row] || '';
  const currentLineLen = (row: number) => cpLen(currentLine(row));
  const clamp = (value: number, min: number, max: number) =>
    Math.min(Math.max(value, min), max);

  if (
    startRow > endRow ||
    (startRow === endRow && startCol > endCol) ||
    startRow < 0 ||
    startCol < 0 ||
    endRow >= state.lines.length ||
    (endRow < state.lines.length && endCol > currentLineLen(endRow))
  ) {
    return state; // Invalid range
  }

  const newLines = [...state.lines];

  const sCol = clamp(startCol, 0, currentLineLen(startRow));
  const eCol = clamp(endCol, 0, currentLineLen(endRow));

  const prefix = cpSlice(currentLine(startRow), 0, sCol);
  const suffix = cpSlice(currentLine(endRow), eCol);

  const normalisedReplacement = text
    .replace(/\r\n/g, '\n')
    .replace(/\r/g, '\n');
  const replacementParts = normalisedReplacement.split('\n');

  // The combined first line of the new text
  const firstLine = prefix + replacementParts[0];

  if (replacementParts.length === 1) {
    // No newlines in replacement: combine prefix, replacement, and suffix on one line.
    newLines.splice(startRow, endRow - startRow + 1, firstLine + suffix);
  } else {
    // Newlines in replacement: create new lines.
    const lastLine = replacementParts[replacementParts.length - 1] + suffix;
    const middleLines = replacementParts.slice(1, -1);
    newLines.splice(
      startRow,
      endRow - startRow + 1,
      firstLine,
      ...middleLines,
      lastLine,
    );
  }

  const finalCursorRow = startRow + replacementParts.length - 1;
  const finalCursorCol =
    (replacementParts.length > 1 ? 0 : sCol) +
    cpLen(replacementParts[replacementParts.length - 1]);

  return {
    ...state,
    lines: newLines,
    cursorRow: Math.min(Math.max(finalCursorRow, 0), newLines.length - 1),
    cursorCol: Math.max(
      0,
      Math.min(finalCursorCol, cpLen(newLines[finalCursorRow] || '')),
    ),
    preferredCol: null,
  };
};

export interface Viewport {
  height: number;
  width: number;
}

function clamp(v: number, min: number, max: number): number {
  return v < min ? min : v > max ? max : v;
}

/* ────────────────────────────────────────────────────────────────────────── */

interface UseTextBufferProps {
  initialText?: string;
  initialCursorOffset?: number;
  viewport: Viewport; // Viewport dimensions needed for scrolling
  stdin?: NodeJS.ReadStream | null; // For external editor
  setRawMode?: (mode: boolean) => void; // For external editor
  onChange?: (text: string) => void; // Callback for when text changes
  isValidPath: (path: string) => boolean;
  shellModeActive?: boolean; // Whether the text buffer is in shell mode
}

interface UndoHistoryEntry {
  lines: string[];
  cursorRow: number;
  cursorCol: number;
}

function calculateInitialCursorPosition(
  initialLines: string[],
  offset: number,
): [number, number] {
  let remainingChars = offset;
  let row = 0;
  while (row < initialLines.length) {
    const lineLength = cpLen(initialLines[row]);
    // Add 1 for the newline character (except for the last line)
    const totalCharsInLineAndNewline =
      lineLength + (row < initialLines.length - 1 ? 1 : 0);

    if (remainingChars <= lineLength) {
      // Cursor is on this line
      return [row, remainingChars];
    }
    remainingChars -= totalCharsInLineAndNewline;
    row++;
  }
  // Offset is beyond the text, place cursor at the end of the last line
  if (initialLines.length > 0) {
    const lastRow = initialLines.length - 1;
    return [lastRow, cpLen(initialLines[lastRow])];
  }
  return [0, 0]; // Default for empty text
}

export function offsetToLogicalPos(
  text: string,
  offset: number,
): [number, number] {
  let row = 0;
  let col = 0;
  let currentOffset = 0;

  if (offset === 0) return [0, 0];

  const lines = text.split('\n');
  for (let i = 0; i < lines.length; i++) {
    const line = lines[i];
    const lineLength = cpLen(line);
    const lineLengthWithNewline = lineLength + (i < lines.length - 1 ? 1 : 0);

    if (offset <= currentOffset + lineLength) {
      // Check against lineLength first
      row = i;
      col = offset - currentOffset;
      return [row, col];
    } else if (offset <= currentOffset + lineLengthWithNewline) {
      // Check if offset is the newline itself
      row = i;
      col = lineLength; // Position cursor at the end of the current line content
      // If the offset IS the newline, and it's not the last line, advance to next line, col 0
      if (
        offset === currentOffset + lineLengthWithNewline &&
        i < lines.length - 1
      ) {
        return [i + 1, 0];
      }
      return [row, col]; // Otherwise, it's at the end of the current line content
    }
    currentOffset += lineLengthWithNewline;
  }

  // If offset is beyond the text length, place cursor at the end of the last line
  // or [0,0] if text is empty
  if (lines.length > 0) {
    row = lines.length - 1;
    col = cpLen(lines[row]);
  } else {
    row = 0;
    col = 0;
  }
  return [row, col];
}

/**
 * Converts logical row/col position to absolute text offset
 * Inverse operation of offsetToLogicalPos
 */
export function logicalPosToOffset(
  lines: string[],
  row: number,
  col: number,
): number {
  let offset = 0;

  // Clamp row to valid range
  const actualRow = Math.min(row, lines.length - 1);

  // Add lengths of all lines before the target row
  for (let i = 0; i < actualRow; i++) {
    offset += cpLen(lines[i]) + 1; // +1 for newline
  }

  // Add column offset within the target row
  if (actualRow >= 0 && actualRow < lines.length) {
    offset += Math.min(col, cpLen(lines[actualRow]));
  }

  return offset;
}

// Helper to calculate visual lines and map cursor positions
function calculateVisualLayout(
  logicalLines: string[],
  logicalCursor: [number, number],
  viewportWidth: number,
): {
  visualLines: string[];
  visualCursor: [number, number];
  logicalToVisualMap: Array<Array<[number, number]>>; // For each logical line, an array of [visualLineIndex, startColInLogical]
  visualToLogicalMap: Array<[number, number]>; // For each visual line, its [logicalLineIndex, startColInLogical]
} {
  const visualLines: string[] = [];
  const logicalToVisualMap: Array<Array<[number, number]>> = [];
  const visualToLogicalMap: Array<[number, number]> = [];
  let currentVisualCursor: [number, number] = [0, 0];

  logicalLines.forEach((logLine, logIndex) => {
    logicalToVisualMap[logIndex] = [];
    if (logLine.length === 0) {
      // Handle empty logical line
      logicalToVisualMap[logIndex].push([visualLines.length, 0]);
      visualToLogicalMap.push([logIndex, 0]);
      visualLines.push('');
      if (logIndex === logicalCursor[0] && logicalCursor[1] === 0) {
        currentVisualCursor = [visualLines.length - 1, 0];
      }
    } else {
      // Non-empty logical line
      let currentPosInLogLine = 0; // Tracks position within the current logical line (code point index)
      const codePointsInLogLine = toCodePoints(logLine);

      while (currentPosInLogLine < codePointsInLogLine.length) {
        let currentChunk = '';
        let currentChunkVisualWidth = 0;
        let numCodePointsInChunk = 0;
        let lastWordBreakPoint = -1; // Index in codePointsInLogLine for word break
        let numCodePointsAtLastWordBreak = 0;

        // Iterate through code points to build the current visual line (chunk)
        for (let i = currentPosInLogLine; i < codePointsInLogLine.length; i++) {
          const char = codePointsInLogLine[i];
          const charVisualWidth = stringWidth(char);

          if (currentChunkVisualWidth + charVisualWidth > viewportWidth) {
            // Character would exceed viewport width
            if (
              lastWordBreakPoint !== -1 &&
              numCodePointsAtLastWordBreak > 0 &&
              currentPosInLogLine + numCodePointsAtLastWordBreak < i
            ) {
              // We have a valid word break point to use, and it's not the start of the current segment
              currentChunk = codePointsInLogLine
                .slice(
                  currentPosInLogLine,
                  currentPosInLogLine + numCodePointsAtLastWordBreak,
                )
                .join('');
              numCodePointsInChunk = numCodePointsAtLastWordBreak;
            } else {
              // No word break, or word break is at the start of this potential chunk, or word break leads to empty chunk.
              // Hard break: take characters up to viewportWidth, or just the current char if it alone is too wide.
              if (
                numCodePointsInChunk === 0 &&
                charVisualWidth > viewportWidth
              ) {
                // Single character is wider than viewport, take it anyway
                currentChunk = char;
                numCodePointsInChunk = 1;
              } else if (
                numCodePointsInChunk === 0 &&
                charVisualWidth <= viewportWidth
              ) {
                // This case should ideally be caught by the next iteration if the char fits.
                // If it doesn't fit (because currentChunkVisualWidth was already > 0 from a previous char that filled the line),
                // then numCodePointsInChunk would not be 0.
                // This branch means the current char *itself* doesn't fit an empty line, which is handled by the above.
                // If we are here, it means the loop should break and the current chunk (which is empty) is finalized.
              }
            }
            break; // Break from inner loop to finalize this chunk
          }

          currentChunk += char;
          currentChunkVisualWidth += charVisualWidth;
          numCodePointsInChunk++;

          // Check for word break opportunity (space)
          if (char === ' ') {
            lastWordBreakPoint = i; // Store code point index of the space
            // Store the state *before* adding the space, if we decide to break here.
            numCodePointsAtLastWordBreak = numCodePointsInChunk - 1; // Chars *before* the space
          }
        }

        // If the inner loop completed without breaking (i.e., remaining text fits)
        // or if the loop broke but numCodePointsInChunk is still 0 (e.g. first char too wide for empty line)
        if (
          numCodePointsInChunk === 0 &&
          currentPosInLogLine < codePointsInLogLine.length
        ) {
          // This can happen if the very first character considered for a new visual line is wider than the viewport.
          // In this case, we take that single character.
          const firstChar = codePointsInLogLine[currentPosInLogLine];
          currentChunk = firstChar;
          numCodePointsInChunk = 1; // Ensure we advance
        }

        // If after everything, numCodePointsInChunk is still 0 but we haven't processed the whole logical line,
        // it implies an issue, like viewportWidth being 0 or less. Avoid infinite loop.
        if (
          numCodePointsInChunk === 0 &&
          currentPosInLogLine < codePointsInLogLine.length
        ) {
          // Force advance by one character to prevent infinite loop if something went wrong
          currentChunk = codePointsInLogLine[currentPosInLogLine];
          numCodePointsInChunk = 1;
        }

        logicalToVisualMap[logIndex].push([
          visualLines.length,
          currentPosInLogLine,
        ]);
        visualToLogicalMap.push([logIndex, currentPosInLogLine]);
        visualLines.push(currentChunk);

        // Cursor mapping logic
        // Note: currentPosInLogLine here is the start of the currentChunk within the logical line.
        if (logIndex === logicalCursor[0]) {
          const cursorLogCol = logicalCursor[1]; // This is a code point index
          if (
            cursorLogCol >= currentPosInLogLine &&
            cursorLogCol < currentPosInLogLine + numCodePointsInChunk // Cursor is within this chunk
          ) {
            currentVisualCursor = [
              visualLines.length - 1,
              cursorLogCol - currentPosInLogLine, // Visual col is also code point index within visual line
            ];
          } else if (
            cursorLogCol === currentPosInLogLine + numCodePointsInChunk &&
            numCodePointsInChunk > 0
          ) {
            // Cursor is exactly at the end of this non-empty chunk
            currentVisualCursor = [
              visualLines.length - 1,
              numCodePointsInChunk,
            ];
          }
        }

        const logicalStartOfThisChunk = currentPosInLogLine;
        currentPosInLogLine += numCodePointsInChunk;

        // If the chunk processed did not consume the entire logical line,
        // and the character immediately following the chunk is a space,
        // advance past this space as it acted as a delimiter for word wrapping.
        if (
          logicalStartOfThisChunk + numCodePointsInChunk <
            codePointsInLogLine.length &&
          currentPosInLogLine < codePointsInLogLine.length && // Redundant if previous is true, but safe
          codePointsInLogLine[currentPosInLogLine] === ' '
        ) {
          currentPosInLogLine++;
        }
      }
      // After all chunks of a non-empty logical line are processed,
      // if the cursor is at the very end of this logical line, update visual cursor.
      if (
        logIndex === logicalCursor[0] &&
        logicalCursor[1] === codePointsInLogLine.length // Cursor at end of logical line
      ) {
        const lastVisualLineIdx = visualLines.length - 1;
        if (
          lastVisualLineIdx >= 0 &&
          visualLines[lastVisualLineIdx] !== undefined
        ) {
          currentVisualCursor = [
            lastVisualLineIdx,
            cpLen(visualLines[lastVisualLineIdx]), // Cursor at end of last visual line for this logical line
          ];
        }
      }
    }
  });

  // If the entire logical text was empty, ensure there's one empty visual line.
  if (
    logicalLines.length === 0 ||
    (logicalLines.length === 1 && logicalLines[0] === '')
  ) {
    if (visualLines.length === 0) {
      visualLines.push('');
      if (!logicalToVisualMap[0]) logicalToVisualMap[0] = [];
      logicalToVisualMap[0].push([0, 0]);
      visualToLogicalMap.push([0, 0]);
    }
    currentVisualCursor = [0, 0];
  }
  // Handle cursor at the very end of the text (after all processing)
  // This case might be covered by the loop end condition now, but kept for safety.
  else if (
    logicalCursor[0] === logicalLines.length - 1 &&
    logicalCursor[1] === cpLen(logicalLines[logicalLines.length - 1]) &&
    visualLines.length > 0
  ) {
    const lastVisLineIdx = visualLines.length - 1;
    currentVisualCursor = [lastVisLineIdx, cpLen(visualLines[lastVisLineIdx])];
  }

  return {
    visualLines,
    visualCursor: currentVisualCursor,
    logicalToVisualMap,
    visualToLogicalMap,
  };
}

// --- Start of reducer logic ---

export interface TextBufferState {
  lines: string[];
  cursorRow: number;
  cursorCol: number;
  preferredCol: number | null; // This is visual preferred col
  undoStack: UndoHistoryEntry[];
  redoStack: UndoHistoryEntry[];
  clipboard: string | null;
  selectionAnchor: [number, number] | null;
  viewportWidth: number;
}

const historyLimit = 100;

export const pushUndo = (currentState: TextBufferState): TextBufferState => {
  const snapshot = {
    lines: [...currentState.lines],
    cursorRow: currentState.cursorRow,
    cursorCol: currentState.cursorCol,
  };
  const newStack = [...currentState.undoStack, snapshot];
  if (newStack.length > historyLimit) {
    newStack.shift();
  }
  return { ...currentState, undoStack: newStack, redoStack: [] };
};

export type TextBufferAction =
  | { type: 'set_text'; payload: string; pushToUndo?: boolean }
  | { type: 'insert'; payload: string }
  | { type: 'backspace' }
  | {
      type: 'move';
      payload: {
        dir: Direction;
      };
    }
  | { type: 'delete' }
  | { type: 'delete_word_left' }
  | { type: 'delete_word_right' }
  | { type: 'kill_line_right' }
  | { type: 'kill_line_left' }
  | { type: 'undo' }
  | { type: 'redo' }
  | {
      type: 'replace_range';
      payload: {
        startRow: number;
        startCol: number;
        endRow: number;
        endCol: number;
        text: string;
      };
    }
  | { type: 'move_to_offset'; payload: { offset: number } }
  | { type: 'create_undo_snapshot' }
  | { type: 'set_viewport_width'; payload: number }
  | { type: 'vim_delete_word_forward'; payload: { count: number } }
  | { type: 'vim_delete_word_backward'; payload: { count: number } }
  | { type: 'vim_delete_word_end'; payload: { count: number } }
  | { type: 'vim_change_word_forward'; payload: { count: number } }
  | { type: 'vim_change_word_backward'; payload: { count: number } }
  | { type: 'vim_change_word_end'; payload: { count: number } }
  | { type: 'vim_delete_line'; payload: { count: number } }
  | { type: 'vim_change_line'; payload: { count: number } }
  | { type: 'vim_delete_to_end_of_line' }
  | { type: 'vim_change_to_end_of_line' }
  | {
      type: 'vim_change_movement';
      payload: { movement: 'h' | 'j' | 'k' | 'l'; count: number };
    }
  // New vim actions for stateless command handling
  | { type: 'vim_move_left'; payload: { count: number } }
  | { type: 'vim_move_right'; payload: { count: number } }
  | { type: 'vim_move_up'; payload: { count: number } }
  | { type: 'vim_move_down'; payload: { count: number } }
  | { type: 'vim_move_word_forward'; payload: { count: number } }
  | { type: 'vim_move_word_backward'; payload: { count: number } }
  | { type: 'vim_move_word_end'; payload: { count: number } }
  | { type: 'vim_delete_char'; payload: { count: number } }
  | { type: 'vim_insert_at_cursor' }
  | { type: 'vim_append_at_cursor' }
  | { type: 'vim_open_line_below' }
  | { type: 'vim_open_line_above' }
  | { type: 'vim_append_at_line_end' }
  | { type: 'vim_insert_at_line_start' }
  | { type: 'vim_move_to_line_start' }
  | { type: 'vim_move_to_line_end' }
  | { type: 'vim_move_to_first_nonwhitespace' }
  | { type: 'vim_move_to_first_line' }
  | { type: 'vim_move_to_last_line' }
  | { type: 'vim_move_to_line'; payload: { lineNumber: number } }
  | { type: 'vim_escape_insert_mode' };

export function textBufferReducer(
  state: TextBufferState,
  action: TextBufferAction,
): TextBufferState {
  const pushUndoLocal = pushUndo;

  const currentLine = (r: number): string => state.lines[r] ?? '';
  const currentLineLen = (r: number): number => cpLen(currentLine(r));

  switch (action.type) {
    case 'set_text': {
      let nextState = state;
      if (action.pushToUndo !== false) {
        nextState = pushUndoLocal(state);
      }
      const newContentLines = action.payload
        .replace(/\r\n?/g, '\n')
        .split('\n');
      const lines = newContentLines.length === 0 ? [''] : newContentLines;
      const lastNewLineIndex = lines.length - 1;
      return {
        ...nextState,
        lines,
        cursorRow: lastNewLineIndex,
        cursorCol: cpLen(lines[lastNewLineIndex] ?? ''),
        preferredCol: null,
      };
    }

    case 'insert': {
      const nextState = pushUndoLocal(state);
      const newLines = [...nextState.lines];
      let newCursorRow = nextState.cursorRow;
      let newCursorCol = nextState.cursorCol;

      const currentLine = (r: number) => newLines[r] ?? '';

      const str = stripUnsafeCharacters(
        action.payload.replace(/\r\n/g, '\n').replace(/\r/g, '\n'),
      );
      const parts = str.split('\n');
      const lineContent = currentLine(newCursorRow);
      const before = cpSlice(lineContent, 0, newCursorCol);
      const after = cpSlice(lineContent, newCursorCol);

      if (parts.length > 1) {
        newLines[newCursorRow] = before + parts[0];
        const remainingParts = parts.slice(1);
        const lastPartOriginal = remainingParts.pop() ?? '';
        newLines.splice(newCursorRow + 1, 0, ...remainingParts);
        newLines.splice(
          newCursorRow + parts.length - 1,
          0,
          lastPartOriginal + after,
        );
        newCursorRow = newCursorRow + parts.length - 1;
        newCursorCol = cpLen(lastPartOriginal);
      } else {
        newLines[newCursorRow] = before + parts[0] + after;
        newCursorCol = cpLen(before) + cpLen(parts[0]);
      }

      return {
        ...nextState,
        lines: newLines,
        cursorRow: newCursorRow,
        cursorCol: newCursorCol,
        preferredCol: null,
      };
    }

    case 'backspace': {
      const nextState = pushUndoLocal(state);
      const newLines = [...nextState.lines];
      let newCursorRow = nextState.cursorRow;
      let newCursorCol = nextState.cursorCol;

      const currentLine = (r: number) => newLines[r] ?? '';

      if (newCursorCol === 0 && newCursorRow === 0) return state;

      if (newCursorCol > 0) {
        const lineContent = currentLine(newCursorRow);
        newLines[newCursorRow] =
          cpSlice(lineContent, 0, newCursorCol - 1) +
          cpSlice(lineContent, newCursorCol);
        newCursorCol--;
      } else if (newCursorRow > 0) {
        const prevLineContent = currentLine(newCursorRow - 1);
        const currentLineContentVal = currentLine(newCursorRow);
        const newCol = cpLen(prevLineContent);
        newLines[newCursorRow - 1] = prevLineContent + currentLineContentVal;
        newLines.splice(newCursorRow, 1);
        newCursorRow--;
        newCursorCol = newCol;
      }

      return {
        ...nextState,
        lines: newLines,
        cursorRow: newCursorRow,
        cursorCol: newCursorCol,
        preferredCol: null,
      };
    }

    case 'set_viewport_width': {
      if (action.payload === state.viewportWidth) {
        return state;
      }
      return { ...state, viewportWidth: action.payload };
    }

    case 'move': {
      const { dir } = action.payload;
      const { lines, cursorRow, cursorCol, viewportWidth } = state;
      const visualLayout = calculateVisualLayout(
        lines,
        [cursorRow, cursorCol],
        viewportWidth,
      );
      const { visualLines, visualCursor, visualToLogicalMap } = visualLayout;

      let newVisualRow = visualCursor[0];
      let newVisualCol = visualCursor[1];
      let newPreferredCol = state.preferredCol;

      const currentVisLineLen = cpLen(visualLines[newVisualRow] ?? '');

      switch (dir) {
        case 'left':
          newPreferredCol = null;
          if (newVisualCol > 0) {
            newVisualCol--;
          } else if (newVisualRow > 0) {
            newVisualRow--;
            newVisualCol = cpLen(visualLines[newVisualRow] ?? '');
          }
          break;
        case 'right':
          newPreferredCol = null;
          if (newVisualCol < currentVisLineLen) {
            newVisualCol++;
          } else if (newVisualRow < visualLines.length - 1) {
            newVisualRow++;
            newVisualCol = 0;
          }
          break;
        case 'up':
          if (newVisualRow > 0) {
            if (newPreferredCol === null) newPreferredCol = newVisualCol;
            newVisualRow--;
            newVisualCol = clamp(
              newPreferredCol,
              0,
              cpLen(visualLines[newVisualRow] ?? ''),
            );
          }
          break;
        case 'down':
          if (newVisualRow < visualLines.length - 1) {
            if (newPreferredCol === null) newPreferredCol = newVisualCol;
            newVisualRow++;
            newVisualCol = clamp(
              newPreferredCol,
              0,
              cpLen(visualLines[newVisualRow] ?? ''),
            );
          }
          break;
        case 'home':
          newPreferredCol = null;
          newVisualCol = 0;
          break;
        case 'end':
          newPreferredCol = null;
          newVisualCol = currentVisLineLen;
          break;
        case 'wordLeft': {
          const { cursorRow, cursorCol, lines } = state;
          if (cursorCol === 0 && cursorRow === 0) return state;

          let newCursorRow = cursorRow;
          let newCursorCol = cursorCol;

          if (cursorCol === 0) {
            newCursorRow--;
            newCursorCol = cpLen(lines[newCursorRow] ?? '');
          } else {
            const lineContent = lines[cursorRow];
            const arr = toCodePoints(lineContent);
            let start = cursorCol;
            let onlySpaces = true;
            for (let i = 0; i < start; i++) {
              if (isWordChar(arr[i])) {
                onlySpaces = false;
                break;
              }
            }
            if (onlySpaces && start > 0) {
              start--;
            } else {
              while (start > 0 && !isWordChar(arr[start - 1])) start--;
              while (start > 0 && isWordChar(arr[start - 1])) start--;
            }
            newCursorCol = start;
          }
          return {
            ...state,
            cursorRow: newCursorRow,
            cursorCol: newCursorCol,
            preferredCol: null,
          };
        }
        case 'wordRight': {
          const { cursorRow, cursorCol, lines } = state;
          if (
            cursorRow === lines.length - 1 &&
            cursorCol === cpLen(lines[cursorRow] ?? '')
          ) {
            return state;
          }

          let newCursorRow = cursorRow;
          let newCursorCol = cursorCol;
          const lineContent = lines[cursorRow] ?? '';
          const arr = toCodePoints(lineContent);

          if (cursorCol >= arr.length) {
            newCursorRow++;
            newCursorCol = 0;
          } else {
            let end = cursorCol;
            while (end < arr.length && !isWordChar(arr[end])) end++;
            while (end < arr.length && isWordChar(arr[end])) end++;
            newCursorCol = end;
          }
          return {
            ...state,
            cursorRow: newCursorRow,
            cursorCol: newCursorCol,
            preferredCol: null,
          };
        }
        default:
          break;
      }

      if (visualToLogicalMap[newVisualRow]) {
        const [logRow, logStartCol] = visualToLogicalMap[newVisualRow];
        return {
          ...state,
          cursorRow: logRow,
          cursorCol: clamp(
            logStartCol + newVisualCol,
            0,
            cpLen(state.lines[logRow] ?? ''),
          ),
          preferredCol: newPreferredCol,
        };
      }
      return state;
    }

    case 'delete': {
      const { cursorRow, cursorCol, lines } = state;
      const lineContent = currentLine(cursorRow);
      if (cursorCol < currentLineLen(cursorRow)) {
        const nextState = pushUndoLocal(state);
        const newLines = [...nextState.lines];
        newLines[cursorRow] =
          cpSlice(lineContent, 0, cursorCol) +
          cpSlice(lineContent, cursorCol + 1);
        return { ...nextState, lines: newLines, preferredCol: null };
      } else if (cursorRow < lines.length - 1) {
        const nextState = pushUndoLocal(state);
        const nextLineContent = currentLine(cursorRow + 1);
        const newLines = [...nextState.lines];
        newLines[cursorRow] = lineContent + nextLineContent;
        newLines.splice(cursorRow + 1, 1);
        return { ...nextState, lines: newLines, preferredCol: null };
      }
      return state;
    }

    case 'delete_word_left': {
      const { cursorRow, cursorCol } = state;
      if (cursorCol === 0 && cursorRow === 0) return state;
      if (cursorCol === 0) {
        // Act as a backspace
        const nextState = pushUndoLocal(state);
        const prevLineContent = currentLine(cursorRow - 1);
        const currentLineContentVal = currentLine(cursorRow);
        const newCol = cpLen(prevLineContent);
        const newLines = [...nextState.lines];
        newLines[cursorRow - 1] = prevLineContent + currentLineContentVal;
        newLines.splice(cursorRow, 1);
        return {
          ...nextState,
          lines: newLines,
          cursorRow: cursorRow - 1,
          cursorCol: newCol,
          preferredCol: null,
        };
      }
      const nextState = pushUndoLocal(state);
      const lineContent = currentLine(cursorRow);
      const arr = toCodePoints(lineContent);
      let start = cursorCol;
      let onlySpaces = true;
      for (let i = 0; i < start; i++) {
        if (isWordChar(arr[i])) {
          onlySpaces = false;
          break;
        }
      }
      if (onlySpaces && start > 0) {
        start--;
      } else {
        while (start > 0 && !isWordChar(arr[start - 1])) start--;
        while (start > 0 && isWordChar(arr[start - 1])) start--;
      }
      const newLines = [...nextState.lines];
      newLines[cursorRow] =
        cpSlice(lineContent, 0, start) + cpSlice(lineContent, cursorCol);
      return {
        ...nextState,
        lines: newLines,
        cursorCol: start,
        preferredCol: null,
      };
    }

    case 'delete_word_right': {
      const { cursorRow, cursorCol, lines } = state;
      const lineContent = currentLine(cursorRow);
      const arr = toCodePoints(lineContent);
      if (cursorCol >= arr.length && cursorRow === lines.length - 1)
        return state;
      if (cursorCol >= arr.length) {
        // Act as a delete
        const nextState = pushUndoLocal(state);
        const nextLineContent = currentLine(cursorRow + 1);
        const newLines = [...nextState.lines];
        newLines[cursorRow] = lineContent + nextLineContent;
        newLines.splice(cursorRow + 1, 1);
        return { ...nextState, lines: newLines, preferredCol: null };
      }
      const nextState = pushUndoLocal(state);
      let end = cursorCol;
      while (end < arr.length && !isWordChar(arr[end])) end++;
      while (end < arr.length && isWordChar(arr[end])) end++;
      const newLines = [...nextState.lines];
      newLines[cursorRow] =
        cpSlice(lineContent, 0, cursorCol) + cpSlice(lineContent, end);
      return { ...nextState, lines: newLines, preferredCol: null };
    }

    case 'kill_line_right': {
      const { cursorRow, cursorCol, lines } = state;
      const lineContent = currentLine(cursorRow);
      if (cursorCol < currentLineLen(cursorRow)) {
        const nextState = pushUndoLocal(state);
        const newLines = [...nextState.lines];
        newLines[cursorRow] = cpSlice(lineContent, 0, cursorCol);
        return { ...nextState, lines: newLines };
      } else if (cursorRow < lines.length - 1) {
        // Act as a delete
        const nextState = pushUndoLocal(state);
        const nextLineContent = currentLine(cursorRow + 1);
        const newLines = [...nextState.lines];
        newLines[cursorRow] = lineContent + nextLineContent;
        newLines.splice(cursorRow + 1, 1);
        return { ...nextState, lines: newLines, preferredCol: null };
      }
      return state;
    }

    case 'kill_line_left': {
      const { cursorRow, cursorCol } = state;
      if (cursorCol > 0) {
        const nextState = pushUndoLocal(state);
        const lineContent = currentLine(cursorRow);
        const newLines = [...nextState.lines];
        newLines[cursorRow] = cpSlice(lineContent, cursorCol);
        return {
          ...nextState,
          lines: newLines,
          cursorCol: 0,
          preferredCol: null,
        };
      }
      return state;
    }

    case 'undo': {
      const stateToRestore = state.undoStack[state.undoStack.length - 1];
      if (!stateToRestore) return state;

      const currentSnapshot = {
        lines: [...state.lines],
        cursorRow: state.cursorRow,
        cursorCol: state.cursorCol,
      };
      return {
        ...state,
        ...stateToRestore,
        undoStack: state.undoStack.slice(0, -1),
        redoStack: [...state.redoStack, currentSnapshot],
      };
    }

    case 'redo': {
      const stateToRestore = state.redoStack[state.redoStack.length - 1];
      if (!stateToRestore) return state;

      const currentSnapshot = {
        lines: [...state.lines],
        cursorRow: state.cursorRow,
        cursorCol: state.cursorCol,
      };
      return {
        ...state,
        ...stateToRestore,
        redoStack: state.redoStack.slice(0, -1),
        undoStack: [...state.undoStack, currentSnapshot],
      };
    }

    case 'replace_range': {
      const { startRow, startCol, endRow, endCol, text } = action.payload;
      const nextState = pushUndoLocal(state);
      return replaceRangeInternal(
        nextState,
        startRow,
        startCol,
        endRow,
        endCol,
        text,
      );
    }

    case 'move_to_offset': {
      const { offset } = action.payload;
      const [newRow, newCol] = offsetToLogicalPos(
        state.lines.join('\n'),
        offset,
      );
      return {
        ...state,
        cursorRow: newRow,
        cursorCol: newCol,
        preferredCol: null,
      };
    }

    case 'create_undo_snapshot': {
      return pushUndoLocal(state);
    }

    // Vim-specific operations
    case 'vim_delete_word_forward':
    case 'vim_delete_word_backward':
    case 'vim_delete_word_end':
    case 'vim_change_word_forward':
    case 'vim_change_word_backward':
    case 'vim_change_word_end':
    case 'vim_delete_line':
    case 'vim_change_line':
    case 'vim_delete_to_end_of_line':
    case 'vim_change_to_end_of_line':
    case 'vim_change_movement':
    case 'vim_move_left':
    case 'vim_move_right':
    case 'vim_move_up':
    case 'vim_move_down':
    case 'vim_move_word_forward':
    case 'vim_move_word_backward':
    case 'vim_move_word_end':
    case 'vim_delete_char':
    case 'vim_insert_at_cursor':
    case 'vim_append_at_cursor':
    case 'vim_open_line_below':
    case 'vim_open_line_above':
    case 'vim_append_at_line_end':
    case 'vim_insert_at_line_start':
    case 'vim_move_to_line_start':
    case 'vim_move_to_line_end':
    case 'vim_move_to_first_nonwhitespace':
    case 'vim_move_to_first_line':
    case 'vim_move_to_last_line':
    case 'vim_move_to_line':
    case 'vim_escape_insert_mode':
      return handleVimAction(state, action as VimAction);

    default: {
      const exhaustiveCheck: never = action;
      console.error(`Unknown action encountered: ${exhaustiveCheck}`);
      return state;
    }
  }
}

// --- End of reducer logic ---

export function useTextBuffer({
  initialText = '',
  initialCursorOffset = 0,
  viewport,
  stdin,
  setRawMode,
  onChange,
  isValidPath,
  shellModeActive = false,
}: UseTextBufferProps): TextBuffer {
  const initialState = useMemo((): TextBufferState => {
    const lines = initialText.split('\n');
    const [initialCursorRow, initialCursorCol] = calculateInitialCursorPosition(
      lines.length === 0 ? [''] : lines,
      initialCursorOffset,
    );
    return {
      lines: lines.length === 0 ? [''] : lines,
      cursorRow: initialCursorRow,
      cursorCol: initialCursorCol,
      preferredCol: null,
      undoStack: [],
      redoStack: [],
      clipboard: null,
      selectionAnchor: null,
      viewportWidth: viewport.width,
    };
  }, [initialText, initialCursorOffset, viewport.width]);

  const [state, dispatch] = useReducer(textBufferReducer, initialState);
  const { lines, cursorRow, cursorCol, preferredCol, selectionAnchor } = state;

  const text = useMemo(() => lines.join('\n'), [lines]);

  const visualLayout = useMemo(
    () =>
      calculateVisualLayout(lines, [cursorRow, cursorCol], state.viewportWidth),
    [lines, cursorRow, cursorCol, state.viewportWidth],
  );

  const { visualLines, visualCursor } = visualLayout;

  const [visualScrollRow, setVisualScrollRow] = useState<number>(0);

  useEffect(() => {
    if (onChange) {
      onChange(text);
    }
  }, [text, onChange]);

  useEffect(() => {
    dispatch({ type: 'set_viewport_width', payload: viewport.width });
  }, [viewport.width]);

  // Update visual scroll (vertical)
  useEffect(() => {
    const { height } = viewport;
    let newVisualScrollRow = visualScrollRow;

    if (visualCursor[0] < visualScrollRow) {
      newVisualScrollRow = visualCursor[0];
    } else if (visualCursor[0] >= visualScrollRow + height) {
      newVisualScrollRow = visualCursor[0] - height + 1;
    }
    if (newVisualScrollRow !== visualScrollRow) {
      setVisualScrollRow(newVisualScrollRow);
    }
  }, [visualCursor, visualScrollRow, viewport]);

  const insert = useCallback(
    (ch: string, { paste = false }: { paste?: boolean } = {}): void => {
      if (/[\n\r]/.test(ch)) {
        dispatch({ type: 'insert', payload: ch });
        return;
      }

      const minLengthToInferAsDragDrop = 3;
      if (
        ch.length >= minLengthToInferAsDragDrop &&
        !shellModeActive &&
        paste
      ) {
        let potentialPath = ch.trim();
        const quoteMatch = potentialPath.match(/^'(.*)'$/);
        if (quoteMatch) {
          potentialPath = quoteMatch[1];
        }

        potentialPath = potentialPath.trim();
        if (isValidPath(unescapePath(potentialPath))) {
          ch = `@${potentialPath} `;
        }
      }

      let currentText = '';
      for (const char of toCodePoints(ch)) {
        if (char.codePointAt(0) === 127) {
          if (currentText.length > 0) {
            dispatch({ type: 'insert', payload: currentText });
            currentText = '';
          }
          dispatch({ type: 'backspace' });
        } else {
          currentText += char;
        }
      }
      if (currentText.length > 0) {
        dispatch({ type: 'insert', payload: currentText });
      }
    },
    [isValidPath, shellModeActive],
  );

  const newline = useCallback((): void => {
    dispatch({ type: 'insert', payload: '\n' });
  }, []);

  const backspace = useCallback((): void => {
    dispatch({ type: 'backspace' });
  }, []);

  const del = useCallback((): void => {
    dispatch({ type: 'delete' });
  }, []);

  const move = useCallback((dir: Direction): void => {
    dispatch({ type: 'move', payload: { dir } });
  }, []);

  const undo = useCallback((): void => {
    dispatch({ type: 'undo' });
  }, []);

  const redo = useCallback((): void => {
    dispatch({ type: 'redo' });
  }, []);

  const setText = useCallback((newText: string): void => {
    dispatch({ type: 'set_text', payload: newText });
  }, []);

  const deleteWordLeft = useCallback((): void => {
    dispatch({ type: 'delete_word_left' });
  }, []);

  const deleteWordRight = useCallback((): void => {
    dispatch({ type: 'delete_word_right' });
  }, []);

  const killLineRight = useCallback((): void => {
    dispatch({ type: 'kill_line_right' });
  }, []);

  const killLineLeft = useCallback((): void => {
    dispatch({ type: 'kill_line_left' });
  }, []);

  // Vim-specific operations
  const vimDeleteWordForward = useCallback((count: number): void => {
    dispatch({ type: 'vim_delete_word_forward', payload: { count } });
  }, []);

  const vimDeleteWordBackward = useCallback((count: number): void => {
    dispatch({ type: 'vim_delete_word_backward', payload: { count } });
  }, []);

  const vimDeleteWordEnd = useCallback((count: number): void => {
    dispatch({ type: 'vim_delete_word_end', payload: { count } });
  }, []);

  const vimChangeWordForward = useCallback((count: number): void => {
    dispatch({ type: 'vim_change_word_forward', payload: { count } });
  }, []);

  const vimChangeWordBackward = useCallback((count: number): void => {
    dispatch({ type: 'vim_change_word_backward', payload: { count } });
  }, []);

  const vimChangeWordEnd = useCallback((count: number): void => {
    dispatch({ type: 'vim_change_word_end', payload: { count } });
  }, []);

  const vimDeleteLine = useCallback((count: number): void => {
    dispatch({ type: 'vim_delete_line', payload: { count } });
  }, []);

  const vimChangeLine = useCallback((count: number): void => {
    dispatch({ type: 'vim_change_line', payload: { count } });
  }, []);

  const vimDeleteToEndOfLine = useCallback((): void => {
    dispatch({ type: 'vim_delete_to_end_of_line' });
  }, []);

  const vimChangeToEndOfLine = useCallback((): void => {
    dispatch({ type: 'vim_change_to_end_of_line' });
  }, []);

  const vimChangeMovement = useCallback(
    (movement: 'h' | 'j' | 'k' | 'l', count: number): void => {
      dispatch({ type: 'vim_change_movement', payload: { movement, count } });
    },
    [],
  );

  // New vim navigation and operation methods
  const vimMoveLeft = useCallback((count: number): void => {
    dispatch({ type: 'vim_move_left', payload: { count } });
  }, []);

  const vimMoveRight = useCallback((count: number): void => {
    dispatch({ type: 'vim_move_right', payload: { count } });
  }, []);

  const vimMoveUp = useCallback((count: number): void => {
    dispatch({ type: 'vim_move_up', payload: { count } });
  }, []);

  const vimMoveDown = useCallback((count: number): void => {
    dispatch({ type: 'vim_move_down', payload: { count } });
  }, []);

  const vimMoveWordForward = useCallback((count: number): void => {
    dispatch({ type: 'vim_move_word_forward', payload: { count } });
  }, []);

  const vimMoveWordBackward = useCallback((count: number): void => {
    dispatch({ type: 'vim_move_word_backward', payload: { count } });
  }, []);

  const vimMoveWordEnd = useCallback((count: number): void => {
    dispatch({ type: 'vim_move_word_end', payload: { count } });
  }, []);

  const vimDeleteChar = useCallback((count: number): void => {
    dispatch({ type: 'vim_delete_char', payload: { count } });
  }, []);

  const vimInsertAtCursor = useCallback((): void => {
    dispatch({ type: 'vim_insert_at_cursor' });
  }, []);

  const vimAppendAtCursor = useCallback((): void => {
    dispatch({ type: 'vim_append_at_cursor' });
  }, []);

  const vimOpenLineBelow = useCallback((): void => {
    dispatch({ type: 'vim_open_line_below' });
  }, []);

  const vimOpenLineAbove = useCallback((): void => {
    dispatch({ type: 'vim_open_line_above' });
  }, []);

  const vimAppendAtLineEnd = useCallback((): void => {
    dispatch({ type: 'vim_append_at_line_end' });
  }, []);

  const vimInsertAtLineStart = useCallback((): void => {
    dispatch({ type: 'vim_insert_at_line_start' });
  }, []);

  const vimMoveToLineStart = useCallback((): void => {
    dispatch({ type: 'vim_move_to_line_start' });
  }, []);

  const vimMoveToLineEnd = useCallback((): void => {
    dispatch({ type: 'vim_move_to_line_end' });
  }, []);

  const vimMoveToFirstNonWhitespace = useCallback((): void => {
    dispatch({ type: 'vim_move_to_first_nonwhitespace' });
  }, []);

  const vimMoveToFirstLine = useCallback((): void => {
    dispatch({ type: 'vim_move_to_first_line' });
  }, []);

  const vimMoveToLastLine = useCallback((): void => {
    dispatch({ type: 'vim_move_to_last_line' });
  }, []);

  const vimMoveToLine = useCallback((lineNumber: number): void => {
    dispatch({ type: 'vim_move_to_line', payload: { lineNumber } });
  }, []);

  const vimEscapeInsertMode = useCallback((): void => {
    dispatch({ type: 'vim_escape_insert_mode' });
  }, []);

  const openInExternalEditor = useCallback(
    async (opts: { editor?: string } = {}): Promise<void> => {
      const editor =
        opts.editor ??
        process.env['VISUAL'] ??
        process.env['EDITOR'] ??
        (process.platform === 'win32' ? 'notepad' : 'vi');
      const tmpDir = fs.mkdtempSync(pathMod.join(os.tmpdir(), 'gemini-edit-'));
      const filePath = pathMod.join(tmpDir, 'buffer.txt');
      fs.writeFileSync(filePath, text, 'utf8');

      dispatch({ type: 'create_undo_snapshot' });

      const wasRaw = stdin?.isRaw ?? false;
      try {
        setRawMode?.(false);
        const { status, error } = spawnSync(editor, [filePath], {
          stdio: 'inherit',
        });
        if (error) throw error;
        if (typeof status === 'number' && status !== 0)
          throw new Error(`External editor exited with status ${status}`);

        let newText = fs.readFileSync(filePath, 'utf8');
        newText = newText.replace(/\r\n?/g, '\n');
        dispatch({ type: 'set_text', payload: newText, pushToUndo: false });
      } catch (err) {
        console.error('[useTextBuffer] external editor error', err);
      } finally {
        if (wasRaw) setRawMode?.(true);
        try {
          fs.unlinkSync(filePath);
        } catch {
          /* ignore */
        }
        try {
          fs.rmdirSync(tmpDir);
        } catch {
          /* ignore */
        }
      }
    },
    [text, stdin, setRawMode],
  );

  const handleInput = useCallback(
    (key: {
      name: string;
      ctrl: boolean;
      meta: boolean;
      shift: boolean;
      paste: boolean;
      sequence: string;
    }): void => {
      const { sequence: input } = key;

      if (key.paste) {
        // Do not do any other processing on pastes so ensure we handle them
        // before all other cases.
        insert(input, { paste: key.paste });
        return;
      }

      if (
        key.name === 'return' ||
        input === '\r' ||
        input === '\n' ||
        input === '\\\r' // VSCode terminal represents shift + enter this way
      )
        newline();
      else if (key.name === 'left' && !key.meta && !key.ctrl) move('left');
      else if (key.ctrl && key.name === 'b') move('left');
      else if (key.name === 'right' && !key.meta && !key.ctrl) move('right');
      else if (key.ctrl && key.name === 'f') move('right');
      else if (key.name === 'up') move('up');
      else if (key.name === 'down') move('down');
      else if ((key.ctrl || key.meta) && key.name === 'left') move('wordLeft');
      else if (key.meta && key.name === 'b') move('wordLeft');
      else if ((key.ctrl || key.meta) && key.name === 'right')
        move('wordRight');
      else if (key.meta && key.name === 'f') move('wordRight');
      else if (key.name === 'home') move('home');
      else if (key.ctrl && key.name === 'a') move('home');
      else if (key.name === 'end') move('end');
      else if (key.ctrl && key.name === 'e') move('end');
      else if (key.ctrl && key.name === 'w') deleteWordLeft();
      else if (
        (key.meta || key.ctrl) &&
        (key.name === 'backspace' || input === '\x7f')
      )
        deleteWordLeft();
      else if ((key.meta || key.ctrl) && key.name === 'delete')
        deleteWordRight();
      else if (
        key.name === 'backspace' ||
        input === '\x7f' ||
        (key.ctrl && key.name === 'h')
      )
        backspace();
      else if (key.name === 'delete' || (key.ctrl && key.name === 'd')) del();
      else if (input && !key.ctrl && !key.meta) {
        insert(input, { paste: key.paste });
      }
    },
    [newline, move, deleteWordLeft, deleteWordRight, backspace, del, insert],
  );

  const renderedVisualLines = useMemo(
    () => visualLines.slice(visualScrollRow, visualScrollRow + viewport.height),
    [visualLines, visualScrollRow, viewport.height],
  );

  const replaceRange = useCallback(
    (
      startRow: number,
      startCol: number,
      endRow: number,
      endCol: number,
      text: string,
    ): void => {
      dispatch({
        type: 'replace_range',
        payload: { startRow, startCol, endRow, endCol, text },
      });
    },
    [],
  );

  const replaceRangeByOffset = useCallback(
    (startOffset: number, endOffset: number, replacementText: string): void => {
      const [startRow, startCol] = offsetToLogicalPos(text, startOffset);
      const [endRow, endCol] = offsetToLogicalPos(text, endOffset);
      replaceRange(startRow, startCol, endRow, endCol, replacementText);
    },
    [text, replaceRange],
  );

  const moveToOffset = useCallback((offset: number): void => {
    dispatch({ type: 'move_to_offset', payload: { offset } });
  }, []);

  const returnValue: TextBuffer = {
    lines,
    text,
    cursor: [cursorRow, cursorCol],
    preferredCol,
    selectionAnchor,

    allVisualLines: visualLines,
    viewportVisualLines: renderedVisualLines,
    visualCursor,
    visualScrollRow,

    setText,
    insert,
    newline,
    backspace,
    del,
    move,
    undo,
    redo,
    replaceRange,
    replaceRangeByOffset,
    moveToOffset,
    deleteWordLeft,
    deleteWordRight,
    killLineRight,
    killLineLeft,
    handleInput,
    openInExternalEditor,
    // Vim-specific operations
    vimDeleteWordForward,
    vimDeleteWordBackward,
    vimDeleteWordEnd,
    vimChangeWordForward,
    vimChangeWordBackward,
    vimChangeWordEnd,
    vimDeleteLine,
    vimChangeLine,
    vimDeleteToEndOfLine,
    vimChangeToEndOfLine,
    vimChangeMovement,
    vimMoveLeft,
    vimMoveRight,
    vimMoveUp,
    vimMoveDown,
    vimMoveWordForward,
    vimMoveWordBackward,
    vimMoveWordEnd,
    vimDeleteChar,
    vimInsertAtCursor,
    vimAppendAtCursor,
    vimOpenLineBelow,
    vimOpenLineAbove,
    vimAppendAtLineEnd,
    vimInsertAtLineStart,
    vimMoveToLineStart,
    vimMoveToLineEnd,
    vimMoveToFirstNonWhitespace,
    vimMoveToFirstLine,
    vimMoveToLastLine,
    vimMoveToLine,
    vimEscapeInsertMode,
  };
  return returnValue;
}

export interface TextBuffer {
  // State
  lines: string[]; // Logical lines
  text: string;
  cursor: [number, number]; // Logical cursor [row, col]
  /**
   * When the user moves the caret vertically we try to keep their original
   * horizontal column even when passing through shorter lines.  We remember
   * that *preferred* column in this field while the user is still travelling
   * vertically.  Any explicit horizontal movement resets the preference.
   */
  preferredCol: number | null; // Preferred visual column
  selectionAnchor: [number, number] | null; // Logical selection anchor

  // Visual state (handles wrapping)
  allVisualLines: string[]; // All visual lines for the current text and viewport width.
  viewportVisualLines: string[]; // The subset of visual lines to be rendered based on visualScrollRow and viewport.height
  visualCursor: [number, number]; // Visual cursor [row, col] relative to the start of all visualLines
  visualScrollRow: number; // Scroll position for visual lines (index of the first visible visual line)

  // Actions

  /**
   * Replaces the entire buffer content with the provided text.
   * The operation is undoable.
   */
  setText: (text: string) => void;
  /**
   * Insert a single character or string without newlines.
   */
  insert: (ch: string, opts?: { paste?: boolean }) => void;
  newline: () => void;
  backspace: () => void;
  del: () => void;
  move: (dir: Direction) => void;
  undo: () => void;
  redo: () => void;
  /**
   * Replaces the text within the specified range with new text.
   * Handles both single-line and multi-line ranges.
   *
   * @param startRow The starting row index (inclusive).
   * @param startCol The starting column index (inclusive, code-point based).
   * @param endRow The ending row index (inclusive).
   * @param endCol The ending column index (exclusive, code-point based).
   * @param text The new text to insert.
   * @returns True if the buffer was modified, false otherwise.
   */
  replaceRange: (
    startRow: number,
    startCol: number,
    endRow: number,
    endCol: number,
    text: string,
  ) => void;
  /**
   * Delete the word to the *left* of the caret, mirroring common
   * Ctrl/Alt+Backspace behaviour in editors & terminals. Both the adjacent
   * whitespace *and* the word characters immediately preceding the caret are
   * removed.  If the caret is already at column‑0 this becomes a no-op.
   */
  deleteWordLeft: () => void;
  /**
   * Delete the word to the *right* of the caret, akin to many editors'
   * Ctrl/Alt+Delete shortcut.  Removes any whitespace/punctuation that
   * follows the caret and the next contiguous run of word characters.
   */
  deleteWordRight: () => void;
  /**
   * Deletes text from the cursor to the end of the current line.
   */
  killLineRight: () => void;
  /**
   * Deletes text from the start of the current line to the cursor.
   */
  killLineLeft: () => void;
  /**
   * High level "handleInput" – receives what Ink gives us.
   */
  handleInput: (key: {
    name: string;
    ctrl: boolean;
    meta: boolean;
    shift: boolean;
    paste: boolean;
    sequence: string;
  }) => void;
  /**
   * Opens the current buffer contents in the user's preferred terminal text
   * editor ($VISUAL or $EDITOR, falling back to "vi").  The method blocks
   * until the editor exits, then reloads the file and replaces the in‑memory
   * buffer with whatever the user saved.
   *
   * The operation is treated as a single undoable edit – we snapshot the
   * previous state *once* before launching the editor so one `undo()` will
   * revert the entire change set.
   *
   * Note: We purposefully rely on the *synchronous* spawn API so that the
   * calling process genuinely waits for the editor to close before
   * continuing.  This mirrors Git's behaviour and simplifies downstream
   * control‑flow (callers can simply `await` the Promise).
   */
  openInExternalEditor: (opts?: { editor?: string }) => Promise<void>;

  replaceRangeByOffset: (
    startOffset: number,
    endOffset: number,
    replacementText: string,
  ) => void;
  moveToOffset(offset: number): void;

  // Vim-specific operations
  /**
   * Delete N words forward from cursor position (vim 'dw' command)
   */
  vimDeleteWordForward: (count: number) => void;
  /**
   * Delete N words backward from cursor position (vim 'db' command)
   */
  vimDeleteWordBackward: (count: number) => void;
  /**
   * Delete to end of N words from cursor position (vim 'de' command)
   */
  vimDeleteWordEnd: (count: number) => void;
  /**
   * Change N words forward from cursor position (vim 'cw' command)
   */
  vimChangeWordForward: (count: number) => void;
  /**
   * Change N words backward from cursor position (vim 'cb' command)
   */
  vimChangeWordBackward: (count: number) => void;
  /**
   * Change to end of N words from cursor position (vim 'ce' command)
   */
  vimChangeWordEnd: (count: number) => void;
  /**
   * Delete N lines from cursor position (vim 'dd' command)
   */
  vimDeleteLine: (count: number) => void;
  /**
   * Change N lines from cursor position (vim 'cc' command)
   */
  vimChangeLine: (count: number) => void;
  /**
   * Delete from cursor to end of line (vim 'D' command)
   */
  vimDeleteToEndOfLine: () => void;
  /**
   * Change from cursor to end of line (vim 'C' command)
   */
  vimChangeToEndOfLine: () => void;
  /**
   * Change movement operations (vim 'ch', 'cj', 'ck', 'cl' commands)
   */
  vimChangeMovement: (movement: 'h' | 'j' | 'k' | 'l', count: number) => void;
  /**
   * Move cursor left N times (vim 'h' command)
   */
  vimMoveLeft: (count: number) => void;
  /**
   * Move cursor right N times (vim 'l' command)
   */
  vimMoveRight: (count: number) => void;
  /**
   * Move cursor up N times (vim 'k' command)
   */
  vimMoveUp: (count: number) => void;
  /**
   * Move cursor down N times (vim 'j' command)
   */
  vimMoveDown: (count: number) => void;
  /**
   * Move cursor forward N words (vim 'w' command)
   */
  vimMoveWordForward: (count: number) => void;
  /**
   * Move cursor backward N words (vim 'b' command)
   */
  vimMoveWordBackward: (count: number) => void;
  /**
   * Move cursor to end of Nth word (vim 'e' command)
   */
  vimMoveWordEnd: (count: number) => void;
  /**
   * Delete N characters at cursor (vim 'x' command)
   */
  vimDeleteChar: (count: number) => void;
  /**
   * Enter insert mode at cursor (vim 'i' command)
   */
  vimInsertAtCursor: () => void;
  /**
   * Enter insert mode after cursor (vim 'a' command)
   */
  vimAppendAtCursor: () => void;
  /**
   * Open new line below and enter insert mode (vim 'o' command)
   */
  vimOpenLineBelow: () => void;
  /**
   * Open new line above and enter insert mode (vim 'O' command)
   */
  vimOpenLineAbove: () => void;
  /**
   * Move to end of line and enter insert mode (vim 'A' command)
   */
  vimAppendAtLineEnd: () => void;
  /**
   * Move to first non-whitespace and enter insert mode (vim 'I' command)
   */
  vimInsertAtLineStart: () => void;
  /**
   * Move cursor to beginning of line (vim '0' command)
   */
  vimMoveToLineStart: () => void;
  /**
   * Move cursor to end of line (vim '$' command)
   */
  vimMoveToLineEnd: () => void;
  /**
   * Move cursor to first non-whitespace character (vim '^' command)
   */
  vimMoveToFirstNonWhitespace: () => void;
  /**
   * Move cursor to first line (vim 'gg' command)
   */
  vimMoveToFirstLine: () => void;
  /**
   * Move cursor to last line (vim 'G' command)
   */
  vimMoveToLastLine: () => void;
  /**
   * Move cursor to specific line number (vim '[N]G' command)
   */
  vimMoveToLine: (lineNumber: number) => void;
  /**
   * Handle escape from insert mode (moves cursor left if not at line start)
   */
  vimEscapeInsertMode: () => void;
}<|MERGE_RESOLUTION|>--- conflicted
+++ resolved
@@ -10,12 +10,7 @@
 import pathMod from 'node:path';
 import { useState, useCallback, useEffect, useMemo, useReducer } from 'react';
 import stringWidth from 'string-width';
-<<<<<<< HEAD
 import { unescapePath } from '@qwen-code/qwen-code-core';
-import { toCodePoints, cpLen, cpSlice } from '../../utils/textUtils.js';
-import { handleVimAction, VimAction } from './vim-buffer-actions.js';
-=======
-import { unescapePath } from '@google/gemini-cli-core';
 import {
   toCodePoints,
   cpLen,
@@ -24,7 +19,6 @@
 } from '../../utils/textUtils.js';
 import type { VimAction } from './vim-buffer-actions.js';
 import { handleVimAction } from './vim-buffer-actions.js';
->>>>>>> 76553622
 
 export type Direction =
   | 'left'
