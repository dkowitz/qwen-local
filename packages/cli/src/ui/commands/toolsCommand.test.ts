--- conflicted
+++ resolved
@@ -4,16 +4,11 @@
  * SPDX-License-Identifier: Apache-2.0
  */
 
-import type { vi } from 'vitest';
 import { describe, it, expect } from 'vitest';
 import { toolsCommand } from './toolsCommand.js';
 import { createMockCommandContext } from '../../test-utils/mockCommandContext.js';
 import { MessageType } from '../types.js';
-<<<<<<< HEAD
-import { Tool } from '@qwen-code/qwen-code-core';
-=======
-import type { Tool } from '@google/gemini-cli-core';
->>>>>>> 76553622
+import type { Tool } from '@qwen-code/qwen-code-core';
 
 // Mock tools for testing
 const mockTools = [
