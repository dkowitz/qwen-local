--- conflicted
+++ resolved
@@ -1,17 +1,9 @@
 {
-<<<<<<< HEAD
   "name": "qwen-code-vscode-ide-companion",
   "displayName": "Qwen Code Companion",
   "description": "Enable Qwen Code with direct access to your VS Code workspace.",
   "version": "0.0.7",
   "publisher": "qwenlm",
-=======
-  "name": "gemini-cli-vscode-ide-companion",
-  "displayName": "Gemini CLI Companion",
-  "description": "Enable Gemini CLI with direct access to your VS Code workspace.",
-  "version": "0.1.19",
-  "publisher": "google",
->>>>>>> 5349c4d0
   "icon": "assets/icon.png",
   "repository": {
     "type": "git",
@@ -46,23 +38,13 @@
     ],
     "commands": [
       {
-<<<<<<< HEAD
         "command": "qwen.diff.accept",
         "title": "Qwen Code: Accept Current Diff",
         "icon": "$(check)"
       },
       {
         "command": "qwen.diff.cancel",
-        "title": "Cancel",
-=======
-        "command": "gemini.diff.accept",
-        "title": "Gemini CLI: Accept Diff",
-        "icon": "$(check)"
-      },
-      {
-        "command": "gemini.diff.cancel",
-        "title": "Gemini CLI: Close Diff Editor",
->>>>>>> 5349c4d0
+        "title": "Qwen Code: Close Diff Editor",
         "icon": "$(close)"
       },
       {
