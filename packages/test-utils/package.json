--- conflicted
+++ resolved
@@ -1,11 +1,6 @@
 {
-<<<<<<< HEAD
   "name": "@qwen-code/qwen-code-test-utils",
-  "version": "0.1.18",
-=======
-  "name": "@google/gemini-cli-test-utils",
-  "version": "0.1.19",
->>>>>>> 5349c4d0
+  "version": "0.0.7",
   "private": true,
   "main": "src/index.ts",
   "license": "Apache-2.0",
